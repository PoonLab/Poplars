"""
Python implementation of HIV Sequence Locator from https://www.hiv.lanl.gov
HIV and SIV genomic region coordinates are based on the HXB2 and Mac239
annotation resources from https://www.hiv.lanl.gov/content/sequence/HIV/MAP/annotation.html

Note: The first 256 nucleotides of SIVMM239 correspond to the flanking sequence,
and are included in the complete SIV genome (https://www.ncbi.nlm.nih.gov/nucleotide/M33262)
"""

import re
import textwrap
from poplars.mafft import *

HIV_NT_REGIONS = {"Complete": (1, 9719),
                  "5'LTR": (1, 634),
                  "5'LTR-R": (456, 551),
                  "5'LTR-U3": (1, 455),
                  "5'LTR-U5": (552, 634),
                  "TAR": (453, 513),
                  "Gag-Pol": (790, 5096),
                  "Gag": (790, 2292),
                  "Matrix(p17/p15)": (790, 1185),
                  "Capsid(p24/p27)": (1186, 1878),
                  "p2": (1879, 1920),
                  "Nucleocapsid(p7/p8)": (1921, 2085),
                  "p1": (2086, 2133),
                  "p6": (2134, 2292),
                  "Pol": (2085, 5096),
                  "GagPolTF": (2085, 2252),
                  "Protease": (2253, 2549),
                  "RT": (2250, 3869),
                  "RNase": (3870, 4229),
                  "Integrase": (4230, 5096),
                  "Vif": (5041, 5619),
                  "Vpx": (-1, -1),  # Not a region in HIV
                  "Vpr": (5559, 5850),
                  "Tat(with intron)": (5831, 8469),
                  "Tat(exon1)": (5831, 6045),
                  "Tat(exon2)": (8379, 8469),
                  "Rev(with intron)": (5970, 8653),
                  "Rev(exon1)": (5970, 6045),
                  "Rev(exon2)": (8739, 8653),
                  "Vpu": (6062, 6310),
                  "Env(gp160)": (6225, 8795),
                  "V1": (6615, 6692),
                  "V2": (6693, 6812),
                  "V3": (7110, 7217),
                  "V4": (7377, 7478),
                  "V5": (7602, 7634),
                  "RRE": (7710, 8061),
                  "gp120": (6225, 7757),
                  "gp41": (7758, 8795),
                  "Nef": (8797, 9417),
                  "3'LTR": (9086, 9719),
                  "3'LTR-R": (9541, 9636),
                  "3'LTR-U3": (9086, 9540),
                  "3'LTR-U5": (9637, 9719)}

HIV_AA_REGIONS = ["Complete", "Gag-Pol", "Gag", "Matrix", "Capsid", "p2", "Nucleocapsid", "p1", "p6", "Pol", "GagPolTF",
                  "Protease", "RT", "RNase", "Integrase", "Vif", "Vpr", "Tat(with intron)", "Tat(exon1)", "Tat(exon2)",
                  "Rev(with intron)", "Rev(exon1)", "Rev(exon2)", "Vpu", "Env(gp160)", "gp120", "gp41", "Nef"]

SIV_NT_REGIONS = {"Complete": (1, 10535),
                  "5'LTR": (257, 1074),
                  "5'LTR-R": (777, 950),
                  "5'LTR-U3": (257, 776),
                  "5'LTR-U5": (951, 1074),
                  "TAR": (774, 898),
                  "Gag-Pol": (1309, 5666),
                  "Gag": (1309, 2842),
                  "Matrix(p17/p15)": (1309, 1713),
                  "Capsid(p24/p27)": (1714, 2400),
                  "p2": (2401, 2451),
                  "Nucleocapsid(p7/p8)": (2452, 2607),
                  "p1": (2608, 2649),
                  "p6": (2650, 2842),
                  "Pol": (2607, 5666),
                  "GagPolTF": (2607, 2810),
                  "Protease": (2811, 3107),
                  "RT": (3108, 4424),
                  "RNase": (4425, 4784),
                  "Integrase": (4785, 5666),
                  "Vif": (5596, 6240),
                  "Vpx": (6068, 6406),
                  "Vpr": (6407, 6712),
                  "Tat(with intron)": (6558, 9158),
                  "Tat(exon1)": (6558, 6853),
                  "Tat(exon2)": (9062, 9158),
                  "Rev(with intron)": (6784, 9315),
                  "Rev(exon1)": (6784, 6853),
                  "Rev(exon2)": (9062, 9315),
                  "Vpu": (-1, -1),  # Not a region in SIV
                  "Env(gp160)": (6860, 9499),
                  "V1": (7196, 7360),
                  "V2": (7364, 7492),
                  "V3": (7791, 7892),
                  "V4": (8063, 8153),
                  "V5": (8273, 8290),
                  "RRE": (8380, 8735),
                  "gp120": (6860, 8434),
                  "gp41": (8435, 9499),
                  "Nef": (9333, 10124),
                  "3'LTR": (9719, 10535),
                  "3'LTR-R": (10235, 10411),
                  "3'LTR-U3": (9719, 10234),
                  "3'LTR-U5": (10412, 10535)}

SIV_AA_REGIONS = ["Complete", "Gag-Pol", "Gag", "Matrix", "Capsid", "p2", "Nucleocapsid", "p1", "p6", "Pol", "GagPolTF",
                  "Protease", "RT", "RNase", "Integrase", "Vif", "Vpx", "Vpr", "Tat(with intron)", "Tat(exon1)",
                  "Tat(exon2)", "Rev(with intron)", "Rev(exon1)", "Rev(exon2)", "Env(gp160)", "gp120", "gp41", "Nef"]


class SeqLocator:

    def __init__(self, virus, region=None, start_coord=None, end_coord=None):
        self.virus = virus
        self.region = region
        self.start_coord = start_coord
        self.end_coord = end_coord

        self.nt_seq = self.get_seq('nucl')
        self.aa_seq = self.get_seq('prot')

    def get_seq(self, base):
        reference_sequence = get_ref_seq(self.virus, base)
        seq = reference_sequence[self.start_coord - 1: self.end_coord]

        return seq

    def retrieve(self, reference_sequence, outfile):
        """
        Sequence locator for 'retrieve' mode
        :param reference_sequence: reference genome sequence
        :param outfile: the file stream of the output file
        :return: return the genomic region defined by the starting and ending coordinates
        """

        if self.virus == 'hiv':
            sequence_range = HIV_NT_REGIONS[self.region]
        else:
            sequence_range = SIV_NT_REGIONS[self.region]

        if self.start_coord is None:
            self.start_coord = 1

        # If start_coord is smaller than the region's start coordinate, set start_coord to region's start coordinate
        if self.start_coord < sequence_range[0]:
            self.start_coord = sequence_range[0]

        # If end_coord is greater than the region's end coordinate, set end_coord to region's end coordinate
        if self.end_coord == "end" or self.end_coord > sequence_range[1]:
            self.end_coord = sequence_range[1]

        # -1 to account for 0-based indexing
        region_to_retrieve = reference_sequence[(self.start_coord - 1):self.end_coord]

        if outfile is None:
            print("\033[1mRetrieved sequence: \033[0m")
            print(textwrap.fill(region_to_retrieve, 50))

        outfile.write(region_to_retrieve)

        return region_to_retrieve


def valid_sequence(base, query):
    """
    Verifies that input sequence uses the correct output
    :param base: the base of the sequence (nucl or prot)
    :param query: input sequence
    :raises ValueError: if the sequence is empty or if it contains invalid characters
    :return: <true> if the input sequence uses the correct alphabet
    """
    dna_alphabet = 'atgc'
    aa_alphabet = 'ARDNCEQGHILKMFPSTWYV'

    if not query:
        print("Invalid sequence: sequence length is 0\n")
        return False

    if base == 'nucl':
        # Nucleotide sequences are converted to lowercase
        query = query.lower()
        if not all(pos in dna_alphabet for pos in query):
            print("Invalid nucleotide sequence: {}\n".format(query))
            return False

    else:
        # Amino acid sequences are converted to uppercase
        query = query.upper()
        if not all(pos in aa_alphabet for pos in query):
            print("Invalid amino acid sequence: {}\n".format(query))
            return False

    return True


def valid_inputs(virus, start_coord, end_coord, region):
    """
    Checks that the start and end coordinates of the genomic region are valid
    :param virus: the reference virus
    :param start_coord: the starting coordinate of the genomic region
    :param end_coord: the ending coordinate of the genomic region
    :param region: the genomic region
    :return: true if the coordinates are valid, false otherwise
    """

    if start_coord <= 0:
        return False

    if type(end_coord) != str and type(end_coord) != int:
        return False

    if type(end_coord) == str:
        if end_coord != "end":
            return False

    else:
        if end_coord <= 0 or start_coord >= end_coord:
            return False

    if virus == 'hiv' and region == 'Vpx' or virus == 'siv' and region == 'Vpu':
        print("Invalid region: {} in {}".format(region, virus))
        return False

    return True


def get_ref_seq(virus, base, ref_seq=None):
    """
    Converts the reference sequence to a string
    :param virus: the reference virus (HIV or SIV)
    :param base: the base (nucleotide or protein)
    :param ref_seq: <option> path to the reference sequence
    :return reference_sequence: the reference sequence as a string
    """

    seq_path = os.path.dirname(os.path.abspath(__file__))

    if base == 'nucl':
        # If no reference sequence is specified, set default reference sequence
        if virus == 'hiv' and ref_seq is None:
            ref_seq = os.path.join(seq_path, "ref_genomes/K03455.fasta")

        if virus == 'siv' and ref_seq is None:
            ref_seq = os.path.join(seq_path, "ref_genomes/M33262.fasta")

    else:
        if virus == 'hiv' and ref_seq is None:
            ref_seq = os.path.join(seq_path, "ref_genomes/K03455-protein.fasta")

        if virus == 'siv' and ref_seq is None:
            ref_seq = os.path.join(seq_path, "ref_genomes/M33262-protein.fasta")

    reference_sequence = ''
    for line in ref_seq:
        # Skip fist line if the file is a FASTA file
        if not reference_sequence.startswith(">"):
            reference_sequence = ref_seq.read().replace("\n", "")
            reference_sequence.join(line)

    return reference_sequence


<<<<<<< HEAD

=======
def sequence_align(query_sequence, reference_sequence, outfile):
    """
    Sequence locator for 'align mode'
    :param query_sequence: The query sequence
    :param reference_sequence: The reference sequence.
    :param outfile: <option> The file where the output will be written.
                    If no output file is specified, the output will be printed.
    """
    result = align(query_sequence, reference_sequence)

    if outfile is not None:
        outfile.write(result)
    else:
        print(result)
>>>>>>> 061688e2

    return result


def find_regions(coordinates, reference_nt_sequence, reference_aa_sequence, seq_locator):
    """
    Finds the genomic regions where the query sequence aligns with the reference sequence
    :param coordinates: a list indices where the query sequence aligns with the reference sequence
    :param reference_nt_sequence: the nucleotide reference sequence
    :param reference_aa_sequence: the amino acid reference sequence
    :param seq_locator: a sequence-locator object
    :return regions: a list of lists containing the name of the region, the amino acid sequence of the region, and the
                    nucleotide sequence of the region
    """
    regions = []
    for coord in coordinates:
        if seq_locator.virus == 'hiv':
            sub_region = []
            for key in HIV_NT_REGIONS:
                if HIV_NT_REGIONS[key] == coord:
                    sub_region.append(key)
                    sub_region.append(reference_nt_sequence[coord[0]-1: coord[1]])
                    if key in HIV_AA_REGIONS:
                        sub_region.append(reference_aa_sequence[coord[0]-1:coord[1]])
                regions.append(sub_region)

        else:
            sub_region = []
            for key in SIV_NT_REGIONS:
                if SIV_NT_REGIONS[key] == coord:
                    sub_region.append(key)
                    sub_region.append(reference_nt_sequence[coord[0] - 1: coord[1]])
                    if key in SIV_AA_REGIONS:
                        sub_region.append(reference_aa_sequence[coord[0] - 1:coord[1]])
                regions.append(sub_region)

    return regions


def get_region_coordinates(alignment):
    """
    Gets the indices of regions where the query aligns with the reference sequence
    :param alignment: a list containing the header of the query sequence, and the aligned query sequence
    :return: the positions where the query sequence aligned with the reference sequences(s) with no gaps
    """

    pat = re.compile('(?<=-)[A-Z]+|[a-z]+(?=-)')    # Match the start and end of a alignment

    coordinates = [[match.start(), match.end()] for match in pat.finditer(alignment)]

    return coordinates


def parse_args():
    """
    Parses command line arguments
    """

    regions = list(HIV_NT_REGIONS)  # The same genomic region options are provided for HIV and SIV

    parser = argparse.ArgumentParser(
        description='Aligns a nucleotide or protein sequence relative to the HIV or SIV reference genomes; '
                    'or retrieves a sequence in the HXB2 or SIVmm239 reference genome from its coordinates',
    )
    parser.add_argument('virus', metavar='', choices=['hiv', 'siv'],
                        help='The reference virus')
    parser.add_argument('base', metavar='base', choices=['nucl', 'prot'],
                        help='Sequence base type. Allowed bases are: ' + ', '.join("\'nucl\' and \'prot\'"),)
    subparsers = parser.add_subparsers(dest='subcommand')

    # Create subparser for 'align' mode
    parser_align = subparsers.add_parser('align', formatter_class=argparse.ArgumentDefaultsHelpFormatter,
                                         description='Align a nucleotide or protein sequence '
                                                     'relative to the HIV or SIV reference genome')

    parser_align.add_argument('query', type=argparse.FileType('r'),
                              help='File containing the query sequence.')
    parser_align.add_argument('-ref_nt', metavar='', type=argparse.FileType('r'),
                              help='FASTA file containing the reference nucleotide sequence')
    parser_align.add_argument('-ref_aa', metavar='', type=argparse.FileType('w'),
                              help='FASTA file containing the reference amino acid sequence')
    parser_align.add_argument('-outfile', type=argparse.FileType('w'),
                              help='File where results will be written. '
                                   'If no file is specified, the results will be printed to the console')

    # Create subparser for 'retrieve' mode
    parser_retrieve = subparsers.add_parser('retrieve', formatter_class=argparse.ArgumentDefaultsHelpFormatter,
                                            description='Retrieve a sequence in HXB2 or SIVmm239 from its coordinates')

    parser_retrieve.add_argument('-start', default=1, type=int,
                                 help='Starting coordinate of the genomic region')
    parser_retrieve.add_argument('-end', default="end",
                                 help='Ending coordinate of the genomic region. Enter an integer or \'end\'.')
    parser_retrieve.add_argument('-region', metavar='', default="Complete", choices=regions,
                                 help='List of case sensitive genomic regions. '
                                      'Allowed regions are: ' + ', '.join(regions))
    parser_retrieve.add_argument('-outfile', metavar='', type=argparse.FileType('w'),
                                 help='File where results will be written. If no file is specified'
                                      'the results will be printed to the console')
    return parser.parse_args()


def main():
    args = parse_args()

    if args.subcommand == "align":

        if args.base == 'nucl':
            reference_sequence = get_ref_seq(args.virus, args.ref_nt)

        else:
            reference_sequence = get_ref_seq(args.virus, args.ref_aa)

        # Get query sequence
        if args.base == 'nucl':
            query_seq = args.query.read().lower()
        else:
            query_seq = args.query.read().upper()

        if valid_sequence(args.base, query_seq) and valid_sequence(args.base, reference_sequence):
            alignment = sequence_align(query_seq, reference_sequence, args.outfile)

            # Query sequence will be the last item in the list
            coordinates = get_region_coordinates(alignment[-1])

            seq_locator = SeqLocator(args.virus, region=None, start_coord=coordinates[0], end_coord=[1])

    else:
        # Read reference_sequence from file
        reference_sequence = get_ref_seq(args.virus, args.base)

        valid_seq = valid_sequence(args.base, reference_sequence)
        valid_in = valid_inputs(args.virus, args.start_coord, args.end_coord, args.region)

        if not valid_seq:
            print("Invalid sequence: {}".format(reference_sequence))

        if not valid_in:
            print("Invalid input")

        if valid_seq and valid_in:
            seq_locator = SeqLocator(args.virus, args.region, args.start_coord, args.end_coord)
            seq_locator.retrieve(reference_sequence, args.outfile)


if __name__ == '__main__':
    main()<|MERGE_RESOLUTION|>--- conflicted
+++ resolved
@@ -262,27 +262,6 @@
     return reference_sequence
 
 
-<<<<<<< HEAD
-
-=======
-def sequence_align(query_sequence, reference_sequence, outfile):
-    """
-    Sequence locator for 'align mode'
-    :param query_sequence: The query sequence
-    :param reference_sequence: The reference sequence.
-    :param outfile: <option> The file where the output will be written.
-                    If no output file is specified, the output will be printed.
-    """
-    result = align(query_sequence, reference_sequence)
-
-    if outfile is not None:
-        outfile.write(result)
-    else:
-        print(result)
->>>>>>> 061688e2
-
-    return result
-
 
 def find_regions(coordinates, reference_nt_sequence, reference_aa_sequence, seq_locator):
     """
