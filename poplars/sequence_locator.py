"""
Python implementation of HIV Sequence Locator from https://www.hiv.lanl.gov
HIV and SIV genomic region coordinates are based on the HXB2 and Mac239
annotation resources from https://www.hiv.lanl.gov/content/sequence/HIV/MAP/annotation.html

Note: The first 256 nucleotides of SIVMM239 correspond to the flanking sequence,
and are included in the complete SIV genome (https://www.ncbi.nlm.nih.gov/nucleotide/M33262)
"""

import re
import textwrap
from poplars.mafft import *
<<<<<<< HEAD
=======
from poplars.common import convert_fasta
>>>>>>> 3a398043

HIV_NT_REGIONS = {"Complete": (1, 9719),            "5'LTR": (1, 634),
                  "5'LTR-R": (456, 551),            "5'LTR-U3": (1, 455),
                  "5'LTR-U5": (552, 634),           "TAR": (453, 513),
                  "Gag-Pol": (790, 5096),           "Gag": (790, 2292),
                  "Matrix(p17/p15)": (790, 1185),   "Capsid(p24/p27)": (1186, 1878),
                  "p2": (1879, 1920),               "Nucleocapsid(p7/p8)": (1921, 2085),
                  "p1": (2086, 2133),               "p6": (2134, 2292),
                  "Pol": (2085, 5096),              "GagPolTF": (2085, 2252),
                  "Protease": (2253, 2549),         "RT": (2250, 3869),
                  "RNase": (3870, 4229),            "Integrase": (4230, 5096),
                  "Vif": (5041, 5619),              "Vpx": (-1, -1),  # Not a region in HIV
                  "Vpr": (5559, 5850),              "Tat(with intron)": (5831, 8469),
                  "Tat(exon1)": (5831, 6045),       "Tat(exon2)": (8379, 8469),
                  "Rev(with intron)": (5970, 8653), "Rev(exon1)": (5970, 6045),
                  "Rev(exon2)": (8739, 8653),       "Vpu": (6062, 6310),
                  "Env(gp160)": (6225, 8795),       "V1": (6615, 6692),
                  "V2": (6693, 6812),               "V3": (7110, 7217),
                  "V4": (7377, 7478),               "V5": (7602, 7634),
                  "RRE": (7710, 8061),              "gp120": (6225, 7757),
                  "gp41": (7758, 8795),             "Nef": (8797, 9417),
                  "3'LTR": (9086, 9719),            "3'LTR-R": (9541, 9636),
                  "3'LTR-U3": (9086, 9540),         "3'LTR-U5": (9637, 9719)}

SIV_NT_REGIONS = {"Complete": (1, 10535),           "5'LTR": (257, 1074),
                  "5'LTR-R": (777, 950),            "5'LTR-U3": (257, 776),
                  "5'LTR-U5": (951, 1074),          "TAR": (774, 898),
                  "Gag-Pol": (1309, 5666),          "Gag": (1309, 2842),
                  "Matrix(p17/p15)": (1309, 1713),  "Capsid(p24/p27)": (1714, 2400),
                  "p2": (2401, 2451),               "Nucleocapsid(p7/p8)": (2452, 2607),
                  "p1": (2608, 2649),               "p6": (2650, 2842),
                  "Pol": (2607, 5666),              "GagPolTF": (2607, 2810),
                  "Protease": (2811, 3107),         "RT": (3108, 4424),
                  "RNase": (4425, 4784),            "Integrase": (4785, 5666),
                  "Vif": (5596, 6240),              "Vpx": (6068, 6406),
                  "Vpr": (6407, 6712),              "Tat(with intron)": (6558, 9158),
                  "Tat(exon1)": (6558, 6853),       "Tat(exon2)": (9062, 9158),
                  "Rev(with intron)": (6784, 9315), "Rev(exon1)": (6784, 6853),
                  "Rev(exon2)": (9062, 9315),       "Vpu": (-1, -1),  # Not a region in SIV
                  "Env(gp160)": (6860, 9499),       "V1": (7196, 7360),
                  "V2": (7364, 7492),               "V3": (7791, 7892),
                  "V4": (8063, 8153),               "V5": (8273, 8290),
                  "RRE": (8380, 8735),              "gp120": (6860, 8434),
                  "gp41": (8435, 9499),             "Nef": (9333, 10124),
                  "3'LTR": (9719, 10535),           "3'LTR-R": (10235, 10411),
                  "3'LTR-U3": (9719, 10234),        "3'LTR-U5": (10412, 10535)}


class SeqLocator:

    def __init__(self, virus, region=None, start_coord=None, end_coord=None):
        self.virus = virus
        self.region = region
        self.start_coord = start_coord
        self.end_coord = end_coord

        self.nt_seq = self.get_seq('nucl')
        self.aa_seq = self.get_seq('prot')

    def get_seq(self, base):
        reference_sequence = get_ref_seq(self.virus, base)
        seq = reference_sequence[self.start_coord - 1: self.end_coord]

        return seq

    def retrieve(self, reference_sequence, outfile):
        """
        Sequence locator for 'retrieve' mode
        :param reference_sequence: reference genome sequence
        :param outfile: the file stream of the output file in write mode
        :return: return the genomic region defined by the starting and ending coordinates
        """

        if self.virus == 'hiv':
            sequence_range = HIV_NT_REGIONS[self.region]
        else:
            sequence_range = SIV_NT_REGIONS[self.region]

        if self.start_coord is None:
            self.start_coord = 1

        # If start_coord is smaller than the region's start coordinate, set start_coord to region's start coordinate
        if self.start_coord < sequence_range[0]:
            self.start_coord = sequence_range[0]

        # If end_coord is greater than the region's end coordinate, set end_coord to region's end coordinate
        if self.end_coord == "end" or self.end_coord > sequence_range[1]:
            self.end_coord = sequence_range[1]

        # -1 to account for 0-based indexing
        region_to_retrieve = reference_sequence[(self.start_coord - 1): self.end_coord]

        if outfile is None:
            print("\033[1mRetrieved sequence: \033[0m")
            print(textwrap.fill(region_to_retrieve, 50))

        else:
            outfile.write(region_to_retrieve)

        return region_to_retrieve


def valid_sequence(base, sequence):
    """
    Verifies that input sequence uses the correct output
    :param base: the base of the sequence (nucl or prot)
    :param sequence: input sequence
    :raises ValueError: if the sequence is empty or if it contains invalid characters
    :return: <true> if the input sequence uses the correct alphabet
    """
    dna_alphabet = 'atgc'
    aa_alphabet = 'ARDNCEQGHILKMFPSTWYV'

    if not sequence:
        print("Invalid sequence: sequence length is 0\n")
        return False

    if base == 'nucl':
        # Nucleotide sequences are converted to lowercase
        sequence = sequence.lower()
        if not all(pos in dna_alphabet for pos in sequence):
            print("Invalid nucleotide sequence: {}\n".format(sequence))
            return False

    else:
        # Amino acid sequences are converted to uppercase
        sequence = sequence.upper()
        if not all(pos in aa_alphabet for pos in sequence):
            print("Invalid amino acid sequence: {}\n".format(sequence))
            return False

    return True


def valid_inputs(virus, start_coord, end_coord, region):
    """
    Checks that the start and end coordinates of the genomic region are valid
    :param virus: the reference virus
    :param start_coord: the starting coordinate of the genomic region
    :param end_coord: the ending coordinate of the genomic region
    :param region: the genomic region
    :return: true if the coordinates are valid, false otherwise
    """
    if start_coord <= 0:
        return False

    if type(end_coord) != str and type(end_coord) != int:
        return False

    if type(end_coord) == str:
        if end_coord != "end":
            return False
    else:
        if end_coord <= 0 or start_coord >= end_coord:
            return False

    if virus == 'hiv' and region == 'Vpx' or virus == 'siv' and region == 'Vpu':
        print("Invalid region: {} in {}".format(region, virus))
        return False

    return True


def get_query(base, query):
    """
    Gets and checks that the query sequence is valid
    :param base: the base (nucleotide or protein)
    :param query: the file stream containing the query sequence in read mode
    :return: the query sequence as a string
    """
    if base == 'nucl':
        query_seq = query.read().lower()
    else:
        query_seq = query.read().upper()

    if valid_sequence(base, query_seq):
        return query_seq
    else:
        sys.exit()


def get_ref_seq(virus, base, ref_seq=None):
    """
    Converts the reference sequence to a string and checks if the sequence is valid
    :param virus: The reference virus (HIV or SIV)
    :param base: The base (nucleotide or protein)
    :param ref_seq: <option> The file stream containing the reference sequence in read mode
                    If no file is specified, the reference genomes for HIV and SIV will be used
    :return reference_sequence: The reference sequence as a string
    """
    seq_path = os.path.dirname(os.path.abspath(__file__))

    if ref_seq is None:
        if base == 'nucl':
            # If no reference sequence is specified, set default reference sequence
            if virus == 'hiv':
                ref_seq = os.path.join(seq_path, "ref_genomes/K03455.fasta")

            if virus == 'siv':
                ref_seq = os.path.join(seq_path, "ref_genomes/M33262.fasta")

        else:
            if virus == 'hiv':
                ref_seq = os.path.join(seq_path, "ref_genomes/K03455-protein.fasta")

            if virus == 'siv':
                ref_seq = os.path.join(seq_path, "ref_genomes/M33262-protein.fasta")

        ref_seq = open(ref_seq, 'r')

    reference_sequence = convert_fasta(ref_seq)

    if valid_sequence(base, reference_sequence):
        return reference_sequence
    else:
        sys.exit()


def sequence_align(query_sequence, reference_sequence, outfile):
    """
    Sequence locator for 'align mode'
    :param query_sequence: The query sequence
    :param reference_sequence: The reference sequence.
    :param outfile: <option> The file stream of the output file in write mode
    """
    result = align(query_sequence, reference_sequence)

<<<<<<< HEAD
    if valid_sequence(base, reference_sequence):
        return reference_sequence
    else:
        sys.exit()


def sequence_align(query_sequence, reference_sequence, outfile):
    """
    Sequence locator for 'align mode'
    :param query_sequence: The query sequence
    :param reference_sequence: The reference sequence.
    :param outfile: <option> The file stream of the output file in write mode
    """
    result = align(query_sequence, reference_sequence)

    if outfile is not None:
        outfile.write(result)
    else:
        print(result)
=======
    if outfile is not None:
        outfile.write(result)
    else:
        print(result)

    return result
>>>>>>> 3a398043

    return result

<<<<<<< HEAD

=======
>>>>>>> 3a398043
def find_regions(coordinates, reference_nt_sequence, reference_aa_sequence, seq_locator, viral_prots):
    """
    Finds the genomic regions where the query sequence aligns with the reference sequence
    :param coordinates: a list indices where the query sequence aligns with the reference sequence
    :param reference_nt_sequence: the nucleotide reference sequence
    :param reference_aa_sequence: the amino acid reference sequence
    :param seq_locator: a sequence-locator object
    :param viral_prots: a dictionary of viral proteins where the keys are the protein names,
                        and the values are the protein sequences
    :return regions: a list of lists containing the name of the region, the amino acid sequence of the region,
                    and the nucleotide sequence of the region
    """
    regions = []
    for coord in coordinates:
        if seq_locator.virus == 'hiv':
            sub_region = []
            for key in HIV_NT_REGIONS:
                if HIV_NT_REGIONS[key] == coord:
                    sub_region.append(key)
<<<<<<< HEAD
                    sub_region.append(reference_nt_sequence[coord[0]-1: coord[1]])
                    if key in viral_prots:
                        sub_region.append(reference_aa_sequence[coord[0]-1:coord[1]])
=======
                    sub_region.append(reference_nt_sequence[coord[0] - 1: coord[1]])
                    if key in viral_prots:
                        sub_region.append(reference_aa_sequence[coord[0] - 1:coord[1]])
>>>>>>> 3a398043
                regions.append(sub_region)

        else:
            sub_region = []
            for key in SIV_NT_REGIONS:
                if SIV_NT_REGIONS[key] == coord:
                    sub_region.append(key)
                    sub_region.append(reference_nt_sequence[coord[0] - 1: coord[1]])
                    if key in viral_prots:
<<<<<<< HEAD
                        sub_region.append(reference_aa_sequence[coord[0] - 1:coord[1]])
=======
                        sub_region.append(reference_aa_sequence[coord[0] - 1: coord[1]])
>>>>>>> 3a398043
                regions.append(sub_region)

    return regions


def get_region_coordinates(alignment):
    """
    Gets the indices of regions where the query aligns with the reference sequence
    :param alignment: a list containing the header of the query sequence, and the aligned query sequence
    :return: the positions where the query sequence aligned with the reference sequences(s) with no gaps
    """

    # TODO: locate aligned regions at the ends
    pat = re.compile('(?<=-)[A-Z]+|[a-z]+(?=-)')    # Match the start and end of an alignment
    coordinates = [[match.start(), match.end()] for match in pat.finditer(alignment)]
    return coordinates

<<<<<<< HEAD
# TODO: search in dictionary to find all regions the query touches
=======
# TODO: search in dictionary to find all regions the query sequence touches
>>>>>>> 3a398043


def find_adjacent_regions(virus, base, coordinates, ref_nt_seq, ref_aa_seq, viral_prot):

    regions = []
    for coord in coordinates:
        start = coord[0]
        end = coord[1]

        if virus == 'hiv':
            if base == 'nucl':
                region = []
                for key in HIV_NT_REGIONS:
                    if HIV_NT_REGIONS[key][0] >= start and HIV_NT_REGIONS[key][1] <= end:
                        region.append(key)
<<<<<<< HEAD
                        region.append(ref_nt_seq[start-1:end])
=======
                        region.append(ref_nt_seq[start - 1: end])
>>>>>>> 3a398043
                    for prot in viral_prot:
                        if key == prot:
                            region.append(viral_prot[prot])
                    regions.append(region)

        elif virus == 'siv':
            if base == 'nucl':
                region = []
                for key in SIV_NT_REGIONS:
                    if SIV_NT_REGIONS[key][0] >= start and SIV_NT_REGIONS[key][1] <= end:
                        region.append(key)
<<<<<<< HEAD
                        region.append(ref_nt_seq[start - 1:end])
=======
                        region.append(ref_nt_seq[start - 1: end])
>>>>>>> 3a398043
                    for prot in viral_prot:
                        if key == prot:
                            region.append(viral_prot[prot])
                    regions.append(region)

    return regions


def make_aa_dict(ref_seq):
    """
    Creates a dictionary where the keys are the name of the protein and the values are the protein sequence
    :param ref_seq: the file stream containing the reference sequence in read mode
    :return viral prots: a dictionary of the viral proteins
    """
    viral_prots = {}
    for h, seq in ref_seq:
        if h.startswith('>'):
            line = h.split("|")
            region = line[0]
            viral_prots[region] = seq
    return viral_prots


def parse_args():
    """
    Parses command line arguments
    """
    regions = list(HIV_NT_REGIONS)  # The same genomic region options are provided for HIV and SIV

    parser = argparse.ArgumentParser(
        description='Aligns a nucleotide or protein sequence relative to the HIV or SIV reference genomes; '
                    'or retrieves a sequence in the HXB2 or SIVmm239 reference genome from its coordinates',
    )
    parser.add_argument('virus', metavar='', choices=['hiv', 'siv'],
                        help='The reference virus')
    parser.add_argument('base', metavar='base', choices=['nucl', 'prot'],
                        help='Sequence base type. Allowed bases are: ' + ', '.join("\'nucl\' and \'prot\'"),)
    subparsers = parser.add_subparsers(dest='subcommand')

    # Create subparser for 'align' mode
    parser_align = subparsers.add_parser('align', formatter_class=argparse.ArgumentDefaultsHelpFormatter,
                                         description='Align a nucleotide or protein sequence '
                                                     'relative to the HIV or SIV reference genome')

    parser_align.add_argument('query', type=argparse.FileType('r'),
                              help='File containing the query sequence.')
    parser_align.add_argument('-ref_nt', metavar='', type=argparse.FileType('r'),
                              help='FASTA file containing the reference nucleotide sequence')
    parser_align.add_argument('-ref_aa', metavar='', type=argparse.FileType('r'),
                              help='FASTA file containing the reference amino acid sequence')
    parser_align.add_argument('-outfile', type=argparse.FileType('w'),
                              help='File where results will be written. '
                                   'If no file is specified, the results will be printed to the console')

    # Create subparser for 'retrieve' mode
    parser_retrieve = subparsers.add_parser('retrieve', formatter_class=argparse.ArgumentDefaultsHelpFormatter,
                                            description='Retrieve a sequence in HXB2 or SIVmm239 from its coordinates')

    parser_retrieve.add_argument('-start', default=1, type=int,
                                 help='Starting coordinate of the genomic region')
    parser_retrieve.add_argument('-end', default="end",
                                 help='Ending coordinate of the genomic region. Enter an integer or \'end\'.')
    parser_retrieve.add_argument('-region', metavar='', default="Complete", choices=regions,
                                 help='List of case sensitive genomic regions. '
                                      'Allowed regions are: ' + ', '.join(regions))
    parser_retrieve.add_argument('-outfile', metavar='', type=argparse.FileType('w'),
                                 help='File where results will be written. If no file is specified'
                                      'the results will be printed to the console')
    return parser.parse_args()


def main():
    args = parse_args()

    if args.subcommand == "align":
        query = get_query(args.base, args.query)
        ref_nt_seq = get_ref_seq(args.virus, args.base, args.ref_nt)
        ref_aa_seq = get_ref_seq(args.virus, args.base, args.ref_aa)

        # Set the reference sequence
        if args.base == 'nucl':
            reference_sequence = ref_nt_seq
        else:
            reference_sequence = ref_aa_seq

<<<<<<< HEAD
        viral_prots = make_aa_dict(ref_aa_seq)
        alignment = sequence_align(query, reference_sequence, args.outfile)

        # Query sequence will be the last item in the list
        coordinates = get_region_coordinates(alignment[-1])
        seq_locator = SeqLocator(args.virus, region=None, start_coord=coordinates[0], end_coord=[1])

=======
        # If user specifies both references files or if neither reference file is specified
        if not args.ref_nt is not args.ref_aa:
            viral_prots = make_aa_dict(ref_aa_seq)

        alignment = sequence_align(query, reference_sequence, args.outfile)

        # Query sequence will be the last item in the list
        coordinates = get_region_coordinates(alignment[-1])
        seq_locator = SeqLocator(args.virus, region=None, start_coord=coordinates[0], end_coord=[1])

>>>>>>> 3a398043
        regions = find_regions(coordinates, ref_nt_seq, ref_aa_seq, seq_locator, viral_prots)

    else:
        # Read reference_sequence from file
        reference_sequence = get_ref_seq(args.virus, args.base, args.ref_nt)
        valid_seq = valid_sequence(args.base, reference_sequence)
        valid_in = valid_inputs(args.virus, args.start_coord, args.end_coord, args.region)

        if not valid_seq:
            print("Invalid sequence: {}".format(reference_sequence))

        if not valid_in:
            print("Invalid input")

        if valid_seq and valid_in:
            seq_locator = SeqLocator(args.virus, args.region, args.start_coord, args.end_coord)
            seq_locator.retrieve(reference_sequence, args.outfile)


if __name__ == '__main__':
    main()<|MERGE_RESOLUTION|>--- conflicted
+++ resolved
@@ -10,10 +10,7 @@
 import re
 import textwrap
 from poplars.mafft import *
-<<<<<<< HEAD
-=======
 from poplars.common import convert_fasta
->>>>>>> 3a398043
 
 HIV_NT_REGIONS = {"Complete": (1, 9719),            "5'LTR": (1, 634),
                   "5'LTR-R": (456, 551),            "5'LTR-U3": (1, 455),
@@ -241,41 +238,14 @@
     """
     result = align(query_sequence, reference_sequence)
 
-<<<<<<< HEAD
-    if valid_sequence(base, reference_sequence):
-        return reference_sequence
-    else:
-        sys.exit()
-
-
-def sequence_align(query_sequence, reference_sequence, outfile):
-    """
-    Sequence locator for 'align mode'
-    :param query_sequence: The query sequence
-    :param reference_sequence: The reference sequence.
-    :param outfile: <option> The file stream of the output file in write mode
-    """
-    result = align(query_sequence, reference_sequence)
-
     if outfile is not None:
         outfile.write(result)
     else:
         print(result)
-=======
-    if outfile is not None:
-        outfile.write(result)
-    else:
-        print(result)
 
     return result
->>>>>>> 3a398043
-
-    return result
-
-<<<<<<< HEAD
-
-=======
->>>>>>> 3a398043
+
+
 def find_regions(coordinates, reference_nt_sequence, reference_aa_sequence, seq_locator, viral_prots):
     """
     Finds the genomic regions where the query sequence aligns with the reference sequence
@@ -295,15 +265,9 @@
             for key in HIV_NT_REGIONS:
                 if HIV_NT_REGIONS[key] == coord:
                     sub_region.append(key)
-<<<<<<< HEAD
-                    sub_region.append(reference_nt_sequence[coord[0]-1: coord[1]])
-                    if key in viral_prots:
-                        sub_region.append(reference_aa_sequence[coord[0]-1:coord[1]])
-=======
                     sub_region.append(reference_nt_sequence[coord[0] - 1: coord[1]])
                     if key in viral_prots:
                         sub_region.append(reference_aa_sequence[coord[0] - 1:coord[1]])
->>>>>>> 3a398043
                 regions.append(sub_region)
 
         else:
@@ -313,11 +277,7 @@
                     sub_region.append(key)
                     sub_region.append(reference_nt_sequence[coord[0] - 1: coord[1]])
                     if key in viral_prots:
-<<<<<<< HEAD
-                        sub_region.append(reference_aa_sequence[coord[0] - 1:coord[1]])
-=======
                         sub_region.append(reference_aa_sequence[coord[0] - 1: coord[1]])
->>>>>>> 3a398043
                 regions.append(sub_region)
 
     return regions
@@ -335,11 +295,7 @@
     coordinates = [[match.start(), match.end()] for match in pat.finditer(alignment)]
     return coordinates
 
-<<<<<<< HEAD
-# TODO: search in dictionary to find all regions the query touches
-=======
 # TODO: search in dictionary to find all regions the query sequence touches
->>>>>>> 3a398043
 
 
 def find_adjacent_regions(virus, base, coordinates, ref_nt_seq, ref_aa_seq, viral_prot):
@@ -355,11 +311,7 @@
                 for key in HIV_NT_REGIONS:
                     if HIV_NT_REGIONS[key][0] >= start and HIV_NT_REGIONS[key][1] <= end:
                         region.append(key)
-<<<<<<< HEAD
-                        region.append(ref_nt_seq[start-1:end])
-=======
                         region.append(ref_nt_seq[start - 1: end])
->>>>>>> 3a398043
                     for prot in viral_prot:
                         if key == prot:
                             region.append(viral_prot[prot])
@@ -371,11 +323,7 @@
                 for key in SIV_NT_REGIONS:
                     if SIV_NT_REGIONS[key][0] >= start and SIV_NT_REGIONS[key][1] <= end:
                         region.append(key)
-<<<<<<< HEAD
-                        region.append(ref_nt_seq[start - 1:end])
-=======
                         region.append(ref_nt_seq[start - 1: end])
->>>>>>> 3a398043
                     for prot in viral_prot:
                         if key == prot:
                             region.append(viral_prot[prot])
@@ -461,26 +409,16 @@
         else:
             reference_sequence = ref_aa_seq
 
-<<<<<<< HEAD
-        viral_prots = make_aa_dict(ref_aa_seq)
+        # If user specifies both references files or if neither reference file is specified
+        if not args.ref_nt is not args.ref_aa:
+            viral_prots = make_aa_dict(ref_aa_seq)
+
         alignment = sequence_align(query, reference_sequence, args.outfile)
 
         # Query sequence will be the last item in the list
         coordinates = get_region_coordinates(alignment[-1])
         seq_locator = SeqLocator(args.virus, region=None, start_coord=coordinates[0], end_coord=[1])
 
-=======
-        # If user specifies both references files or if neither reference file is specified
-        if not args.ref_nt is not args.ref_aa:
-            viral_prots = make_aa_dict(ref_aa_seq)
-
-        alignment = sequence_align(query, reference_sequence, args.outfile)
-
-        # Query sequence will be the last item in the list
-        coordinates = get_region_coordinates(alignment[-1])
-        seq_locator = SeqLocator(args.virus, region=None, start_coord=coordinates[0], end_coord=[1])
-
->>>>>>> 3a398043
         regions = find_regions(coordinates, ref_nt_seq, ref_aa_seq, seq_locator, viral_prots)
 
     else:
